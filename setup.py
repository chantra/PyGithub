--- conflicted
+++ resolved
@@ -17,13 +17,12 @@
 import setuptools
 import textwrap
 
-<<<<<<< HEAD
-version = "1.10.1",
+version = "1.11.1",
 
 if __name__ == "__main__":
     setuptools.setup(
         name="PyGithub",
-        version="version",
+        version=version,
         description="Use the full Github API v3",
         author="Vincent Jacques",
         author_email="vincent@vincent-jacques.net",
@@ -75,62 +74,4 @@
         ],
         test_suite="github.tests.AllTests",
         use_2to3=True
-    )
-=======
-
-setuptools.setup(
-    name="PyGithub",
-    version="1.11.1",
-    description="Use the full Github API v3",
-    author="Vincent Jacques",
-    author_email="vincent@vincent-jacques.net",
-    url="http://vincent-jacques.net/PyGithub",
-    long_description=textwrap.dedent("""\
-        Tutorial
-        ========
-
-        First create a Gihub instance::
-
-            from github import Github
-
-            g = Github( "user", "password" )
-
-        Then play with your Github objects::
-
-            for repo in g.get_user().get_repos():
-                print repo.name
-                repo.edit( has_wiki = False )
-
-        You can also create a Github instance with an OAuth token::
-
-            g = Github( token )
-
-        Or without authentication::
-
-            g = Github()
-
-        Reference documentation
-        =======================
-
-        See http://vincent-jacques.net/PyGithub"""),
-    packages=[
-        "github",
-        "github.tests",
-    ],
-    package_data={
-        "github": ["ReadMe.md", "COPYING*", "doc/*.md", "tests/ReplayData/*.txt"]
-    },
-    classifiers=[
-        "Development Status :: 5 - Production/Stable",
-        "Environment :: Web Environment",
-        "Intended Audience :: Developers",
-        "License :: OSI Approved :: GNU Library or Lesser General Public License (LGPL)",
-        "Operating System :: OS Independent",
-        "Programming Language :: Python",
-        "Programming Language :: Python :: 3",
-        "Topic :: Software Development",
-    ],
-    test_suite="github.tests.AllTests",
-    use_2to3=True
-)
->>>>>>> 04adab12
+    )