--- conflicted
+++ resolved
@@ -422,15 +422,11 @@
         )
 
     def is_merged(self):
-<<<<<<< HEAD
         """
         :calls: `GET /repos/:user/:repo/pulls/:number/merge <http://developer.github.com/v3/todo>`_
         :rtype: bool
         """
-        status, headers, data = self._requester.requestRaw(
-=======
         status, headers, data = self._requester.requestJson(
->>>>>>> 04adab12
             "GET",
             self.url + "/merge",
             None,
