# -*- coding: utf-8 -*-

############################ Copyrights and license ############################
#                                                                              #
# Copyright 2012 Andrew Bettison <andrewb@zip.com.au>                          #
# Copyright 2012 Dima Kukushkin <dima@kukushkin.me>                            #
# Copyright 2012 Michael Woodworth <mwoodworth@upverter.com>                   #
# Copyright 2012 Petteri Muilu <pmuilu@xena.(none)>                            #
# Copyright 2012 Steve English <steve.english@navetas.com>                     #
# Copyright 2012 Vincent Jacques <vincent@vincent-jacques.net>                 #
# Copyright 2012 Zearin <zearin@gonk.net>                                      #
<<<<<<< HEAD
# Copyright 2013 Ed Jackson <ed.jackson@gmail.com>                             #
=======
# Copyright 2013 AKFish <akfish@gmail.com>                                     #
>>>>>>> 5c475c76
# Copyright 2013 Jonathan J Hunt <hunt@braincorporation.com>                   #
# Copyright 2013 Mark Roddy <markroddy@gmail.com>                              #
# Copyright 2013 Vincent Jacques <vincent@vincent-jacques.net>                 #
#                                                                              #
# This file is part of PyGithub. http://jacquev6.github.com/PyGithub/          #
#                                                                              #
# PyGithub is free software: you can redistribute it and/or modify it under    #
# the terms of the GNU Lesser General Public License as published by the Free  #
# Software Foundation, either version 3 of the License, or (at your option)    #
# any later version.                                                           #
#                                                                              #
# PyGithub is distributed in the hope that it will be useful, but WITHOUT ANY  #
# WARRANTY; without even the implied warranty of MERCHANTABILITY or FITNESS    #
# FOR A PARTICULAR PURPOSE. See the GNU Lesser General Public License for more #
# details.                                                                     #
#                                                                              #
# You should have received a copy of the GNU Lesser General Public License     #
# along with PyGithub. If not, see <http://www.gnu.org/licenses/>.             #
#                                                                              #
################################################################################

import logging
import httplib
import base64
import urllib
import urlparse
import sys

atLeastPython26 = sys.hexversion >= 0x02060000
atLeastPython3 = sys.hexversion >= 0x03000000

if atLeastPython26:
    import json
else:  # pragma no cover (Covered by all tests with Python 2.5)
    import simplejson as json  # pragma no cover (Covered by all tests with Python 2.5)

import GithubException


class Requester:
    __httpConnectionClass = httplib.HTTPConnection
    __httpsConnectionClass = httplib.HTTPSConnection

    @classmethod
    def injectConnectionClasses(cls, httpConnectionClass, httpsConnectionClass):
        cls.__httpConnectionClass = httpConnectionClass
        cls.__httpsConnectionClass = httpsConnectionClass

    @classmethod
    def resetConnectionClasses(cls):
        cls.__httpConnectionClass = httplib.HTTPConnection
        cls.__httpsConnectionClass = httplib.HTTPSConnection

    #############################################################
    # For Debug
    @classmethod
    def setDebugFlag(cls, flag):
        cls.DEBUG_FLAG = flag

    @classmethod
    def setOnCheckMe(cls, onCheckMe):
        cls.ON_CHECK_ME = onCheckMe

    DEBUG_FLAG = False

    DEBUG_FRAME_BUFFER_SIZE = 1024

    DEBUG_HEADER_KEY = "DEBUG_FRAME"

    ON_CHECK_ME = None

    def NEW_DEBUG_FRAME(self, requestHeader):
        '''
        Initialize a debug frame with requestHeader
        Frame count is updated and will be attached to respond header
        The structure of a frame: [requestHeader, statusCode, responseHeader, raw_data]
        Some of them may be None
        '''
        if not self.DEBUG_FLAG:
            return

        new_frame = [requestHeader, None, None, None]
        if self._frameCount < self.DEBUG_FRAME_BUFFER_SIZE - 1:
            self._frameBuffer.append(new_frame)
        else:
            self._frameBuffer[0] = new_frame

        self._frameCount = len(self._frameBuffer) - 1

    def DEBUG_ON_RESPONSE(self, statusCode, responseHeader, data):
        '''
        Update current frame with response
        Current frame index will be attached to responseHeader
        '''
        if not self.DEBUG_FLAG:
            return

        self._frameBuffer[self._frameCount][1:4] = [statusCode, responseHeader, data]
        responseHeader[self.DEBUG_HEADER_KEY] = self._frameCount

    def check_me(self, obj):
        if self.DEBUG_FLAG and self.ON_CHECK_ME is not None:
            frame = None
            if self.DEBUG_HEADER_KEY in obj._headers:
                frame_index = obj._headers[self.DEBUG_HEADER_KEY]
                frame = self._frameBuffer[frame_index]
            self.ON_CHECK_ME(obj, frame)

    def _initializeDebugFeature(self):
        self._frameCount = 0
        self._frameBuffer = []

    #############################################################

    def __init__(self, login_or_token, password, base_url, timeout, client_id, client_secret, user_agent, per_page):
        self._initializeDebugFeature()

        if password is not None:
            login = login_or_token
            if atLeastPython3:
                self.__authorizationHeader = "Basic " + base64.b64encode((login + ":" + password).encode("utf-8")).decode("utf-8").replace('\n', '')  # pragma no cover (Covered by Authentication.testAuthorizationHeaderWithXxx with Python 3)
            else:
                self.__authorizationHeader = "Basic " + base64.b64encode(login + ":" + password).replace('\n', '')
        elif login_or_token is not None:
            token = login_or_token
            self.__authorizationHeader = "token " + token
        else:
            self.__authorizationHeader = None

        self.__base_url = base_url
        o = urlparse.urlparse(base_url)
        self.__hostname = o.hostname
        self.__port = o.port
        self.__prefix = o.path
        self.__timeout = timeout
        self.__scheme = o.scheme
        if o.scheme == "https":
            self.__connectionClass = self.__httpsConnectionClass
        elif o.scheme == "http":
            self.__connectionClass = self.__httpConnectionClass
        else:
            assert False, "Unknown URL scheme"
        self.rate_limiting = (-1, -1)
        self.rate_limiting_resettime = 0
        self.FIX_REPO_GET_GIT_REF = True
        self.per_page = per_page

        self.oauth_scopes = None

        self.__clientId = client_id
        self.__clientSecret = client_secret

        assert user_agent is not None, 'github now requires a user-agent. ' \
            'See http://developer.github.com/v3/#user-agent-required'
        self.__userAgent = user_agent

    def requestJsonAndCheck(self, verb, url, parameters, input):
        return self.__check(*self.requestJson(verb, url, parameters, input))

    def requestMultipartAndCheck(self, verb, url, parameters, input):
        return self.__check(*self.requestMultipart(verb, url, parameters, input))

    def __check(self, status, responseHeaders, output):
        output = self.__structuredFromJson(output)
        # Log frame
        self.DEBUG_ON_RESPONSE(status, responseHeaders, output)

        if status >= 400:
            raise self.__createException(status, output)
        return responseHeaders, output

    def __createException(self, status, output):
        if status == 401 and output["message"] == "Bad credentials":
            cls = GithubException.BadCredentialsException
        elif status == 403 and output["message"].startswith("Missing or invalid User Agent string"):
            cls = GithubException.BadUserAgentException
        elif status == 403 and output["message"].startswith("API Rate Limit Exceeded"):
            cls = GithubException.RateLimitExceededException
        elif status == 404 and output["message"] == "Not Found":
            cls = GithubException.UnknownObjectException
        else:
            cls = GithubException.GithubException
        return cls(status, output)

    def __structuredFromJson(self, data):
        if len(data) == 0:
            return None
        else:
            if atLeastPython3 and isinstance(data, bytes):  # pragma no branch (Covered by Issue142.testDecodeJson with Python 3)
                data = data.decode("utf-8")  # pragma no cover (Covered by Issue142.testDecodeJson with Python 3)
            try:
                return json.loads(data)
            except ValueError, e:
                return {'data': data}

    def requestJson(self, verb, url, parameters, input):
        def encode(input):
            return "application/json", json.dumps(input)

        return self.__requestEncode(verb, url, parameters, input, encode)

    def requestMultipart(self, verb, url, parameters, input):
        def encode(input):
            boundary = "----------------------------3c3ba8b523b2"
            eol = "\r\n"

            encoded_input = ""
            for name, value in input.iteritems():
                encoded_input += "--" + boundary + eol
                encoded_input += "Content-Disposition: form-data; name=\"" + name + "\"" + eol
                encoded_input += eol
                encoded_input += value + eol
            encoded_input += "--" + boundary + "--" + eol
            return "multipart/form-data; boundary=" + boundary, encoded_input

        return self.__requestEncode(verb, url, parameters, input, encode)

    def __requestEncode(self, verb, url, parameters, input, encode):
        assert verb in ["HEAD", "GET", "POST", "PATCH", "PUT", "DELETE"]
        if parameters is None:
            parameters = dict()

        requestHeaders = dict()
        self.__authenticate(url, requestHeaders, parameters)
        requestHeaders["User-Agent"] = self.__userAgent

        url = self.__makeAbsoluteUrl(url)
        url = self.__addParametersToUrl(url, parameters)

        encoded_input = "null"
        if input is not None:
            requestHeaders["Content-Type"], encoded_input = encode(input)

        self.NEW_DEBUG_FRAME(requestHeaders)

        status, responseHeaders, output = self.__requestRaw(verb, url, requestHeaders, encoded_input)

        if "x-ratelimit-remaining" in responseHeaders and "x-ratelimit-limit" in responseHeaders:
            self.rate_limiting = (int(responseHeaders["x-ratelimit-remaining"]), int(responseHeaders["x-ratelimit-limit"]))
        if "x-ratelimit-reset" in responseHeaders:
            self.rate_limiting_resettime = int(responseHeaders["x-ratelimit-reset"])

        if "x-oauth-scopes" in responseHeaders:
            self.oauth_scopes = responseHeaders["x-oauth-scopes"].split(", ")

        return status, responseHeaders, output

    def __requestRaw(self, verb, url, requestHeaders, input):
        cnx = self.__createConnection()
        cnx.request(
            verb,
            url,
            input,
            requestHeaders
        )
        response = cnx.getresponse()

        status = response.status
        responseHeaders = dict(response.getheaders())
        output = response.read()

        cnx.close()

        self.__log(verb, url, requestHeaders, input, status, responseHeaders, output)

        return status, responseHeaders, output

    def __authenticate(self, url, requestHeaders, parameters):
        if self.__clientId and self.__clientSecret and "client_id=" not in url:
            parameters["client_id"] = self.__clientId
            parameters["client_secret"] = self.__clientSecret
        if self.__authorizationHeader is not None:
            requestHeaders["Authorization"] = self.__authorizationHeader

    def __makeAbsoluteUrl(self, url):
        # URLs generated locally will be relative to __base_url
        # URLs returned from the server will start with __base_url
        if url.startswith("/"):
            url = self.__prefix + url
        else:
            o = urlparse.urlparse(url)
            assert o.scheme == self.__scheme or o.scheme == "https" and self.__scheme == "http"  # Issue #80
            assert o.hostname == self.__hostname
            assert o.path.startswith(self.__prefix)
            assert o.port == self.__port
            url = o.path
            if o.query != "":
                url += "?" + o.query
        return url

    def __addParametersToUrl(self, url, parameters):
        if len(parameters) == 0:
            return url
        else:
            return url + "?" + urllib.urlencode(parameters)

    def __createConnection(self):
        kwds = {}
        if not atLeastPython3:  # pragma no branch (Branch useful only with Python 3)
            kwds["strict"] = True  # Useless in Python3, would generate a deprecation warning
        if atLeastPython26:  # pragma no branch (Branch useful only with Python 2.5)
            kwds["timeout"] = self.__timeout  # Did not exist before Python2.6
        return self.__connectionClass(host=self.__hostname, port=self.__port, **kwds)

    def __log(self, verb, url, requestHeaders, input, status, responseHeaders, output):
        logger = logging.getLogger(__name__)
        if logger.isEnabledFor(logging.DEBUG):
            if "Authorization" in requestHeaders:
                if requestHeaders["Authorization"].startswith("Basic"):
                    requestHeaders["Authorization"] = "Basic (login and password removed)"
                elif requestHeaders["Authorization"].startswith("token"):
                    requestHeaders["Authorization"] = "token (oauth token removed)"
            logger.debug("%s %s://%s%s %s %s ==> %i %s %s", str(verb), self.__scheme, self.__hostname, str(url), str(requestHeaders), str(input), status, str(responseHeaders), str(output))<|MERGE_RESOLUTION|>--- conflicted
+++ resolved
@@ -9,11 +9,8 @@
 # Copyright 2012 Steve English <steve.english@navetas.com>                     #
 # Copyright 2012 Vincent Jacques <vincent@vincent-jacques.net>                 #
 # Copyright 2012 Zearin <zearin@gonk.net>                                      #
-<<<<<<< HEAD
+# Copyright 2013 AKFish <akfish@gmail.com>                                     #
 # Copyright 2013 Ed Jackson <ed.jackson@gmail.com>                             #
-=======
-# Copyright 2013 AKFish <akfish@gmail.com>                                     #
->>>>>>> 5c475c76
 # Copyright 2013 Jonathan J Hunt <hunt@braincorporation.com>                   #
 # Copyright 2013 Mark Roddy <markroddy@gmail.com>                              #
 # Copyright 2013 Vincent Jacques <vincent@vincent-jacques.net>                 #
