# -*- coding: utf-8 -*-

# Copyright 2012 Vincent Jacques
# vincent@vincent-jacques.net

# This file is part of PyGithub. http://vincent-jacques.net/PyGithub

# PyGithub is free software: you can redistribute it and/or modify it under the terms of the GNU Lesser General Public License
# as published by the Free Software Foundation, either version 3 of the License, or (at your option) any later version.

# PyGithub is distributed in the hope that it will be useful, but WITHOUT ANY WARRANTY; without even the implied warranty of
# MERCHANTABILITY or FITNESS FOR A PARTICULAR PURPOSE.  See the GNU Lesser General Public License for more details.

# You should have received a copy of the GNU Lesser General Public License along with PyGithub.  If not, see <http://www.gnu.org/licenses/>.

import urllib
import datetime

import github.GithubObject
import github.PaginatedList

import github.Branch
import github.IssueEvent
import github.ContentFile
import github.Label
import github.GitBlob
import github.Organization
import github.GitRef
import github.Issue
import github.Repository
import github.PullRequest
import github.RepositoryKey
import github.NamedUser
import github.Milestone
import github.Comparison
import github.CommitComment
import github.GitCommit
import github.Team
import github.Commit
import github.GitTree
import github.Hook
import github.Tag
import github.GitTag
import github.Download
import github.Permissions
import github.Event
import github.Legacy


class Repository(github.GithubObject.GithubObject):
    """
    This class represents Repositorys as returned for example by http://developer.github.com/v3/todo
    """

    @property
    def clone_url(self):
        """
        :type: string
        """
        self._completeIfNotSet(self._clone_url)
        return self._NoneIfNotSet(self._clone_url)

    @property
    def created_at(self):
        """
        :type: datetime.datetime
        """
        self._completeIfNotSet(self._created_at)
        return self._NoneIfNotSet(self._created_at)

    @property
    def description(self):
        """
        :type: string
        """
        self._completeIfNotSet(self._description)
        return self._NoneIfNotSet(self._description)

    @property
    def fork(self):
        """
        :type: bool
        """
        self._completeIfNotSet(self._fork)
        return self._NoneIfNotSet(self._fork)

    @property
    def forks(self):
        """
        :type: integer
        """
        self._completeIfNotSet(self._forks)
        return self._NoneIfNotSet(self._forks)

    @property
    def full_name(self):
        """
        :type: string
        """
        self._completeIfNotSet(self._full_name)
        return self._NoneIfNotSet(self._full_name)

    @property
    def git_url(self):
        """
        :type: string
        """
        self._completeIfNotSet(self._git_url)
        return self._NoneIfNotSet(self._git_url)

    @property
    def has_downloads(self):
        """
        :type: bool
        """
        self._completeIfNotSet(self._has_downloads)
        return self._NoneIfNotSet(self._has_downloads)

    @property
    def has_issues(self):
        """
        :type: bool
        """
        self._completeIfNotSet(self._has_issues)
        return self._NoneIfNotSet(self._has_issues)

    @property
    def has_wiki(self):
        """
        :type: bool
        """
        self._completeIfNotSet(self._has_wiki)
        return self._NoneIfNotSet(self._has_wiki)

    @property
    def homepage(self):
        """
        :type: string
        """
        self._completeIfNotSet(self._homepage)
        return self._NoneIfNotSet(self._homepage)

    @property
    def html_url(self):
        """
        :type: string
        """
        self._completeIfNotSet(self._html_url)
        return self._NoneIfNotSet(self._html_url)

    @property
    def id(self):
        """
        :type: integer
        """
        self._completeIfNotSet(self._id)
        return self._NoneIfNotSet(self._id)

    @property
    def language(self):
        """
        :type: string
        """
        self._completeIfNotSet(self._language)
        return self._NoneIfNotSet(self._language)

    @property
    def master_branch(self):
        """
        :type: string
        """
        self._completeIfNotSet(self._master_branch)
        return self._NoneIfNotSet(self._master_branch)

    @property
    def name(self):
        """
        :type: string
        """
        self._completeIfNotSet(self._name)
        return self._NoneIfNotSet(self._name)

    @property
    def open_issues(self):
        """
        :type: integer
        """
        self._completeIfNotSet(self._open_issues)
        return self._NoneIfNotSet(self._open_issues)

    @property
    def organization(self):
        """
        :type: :class:`github.Organization.Organization`
        """
        self._completeIfNotSet(self._organization)
        return self._NoneIfNotSet(self._organization)

    @property
    def owner(self):
        """
        :type: :class:`github.NamedUser.NamedUser`
        """
        self._completeIfNotSet(self._owner)
        return self._NoneIfNotSet(self._owner)

    @property
    def parent(self):
        """
        :type: :class:`github.Repository.Repository`
        """
        self._completeIfNotSet(self._parent)
        return self._NoneIfNotSet(self._parent)

    @property
    def permissions(self):
        """
        :type: :class:`github.Permissions.Permissions`
        """
        self._completeIfNotSet(self._permissions)
        return self._NoneIfNotSet(self._permissions)

    @property
    def private(self):
        """
        :type: bool
        """
        self._completeIfNotSet(self._private)
        return self._NoneIfNotSet(self._private)

    @property
    def pushed_at(self):
        """
        :type: datetime.datetime
        """
        self._completeIfNotSet(self._pushed_at)
        return self._NoneIfNotSet(self._pushed_at)

    @property
    def size(self):
        """
        :type: integer
        """
        self._completeIfNotSet(self._size)
        return self._NoneIfNotSet(self._size)

    @property
    def source(self):
        """
        :type: :class:`github.Repository.Repository`
        """
        self._completeIfNotSet(self._source)
        return self._NoneIfNotSet(self._source)

    @property
    def ssh_url(self):
        """
        :type: string
        """
        self._completeIfNotSet(self._ssh_url)
        return self._NoneIfNotSet(self._ssh_url)

    @property
    def svn_url(self):
        """
        :type: string
        """
        self._completeIfNotSet(self._svn_url)
        return self._NoneIfNotSet(self._svn_url)

    @property
    def updated_at(self):
        """
        :type: datetime.datetime
        """
        self._completeIfNotSet(self._updated_at)
        return self._NoneIfNotSet(self._updated_at)

    @property
    def url(self):
        """
        :type: string
        """
        self._completeIfNotSet(self._url)
        return self._NoneIfNotSet(self._url)

    @property
    def watchers(self):
        """
        :type: integer
        """
        self._completeIfNotSet(self._watchers)
        return self._NoneIfNotSet(self._watchers)

    def add_to_collaborators(self, collaborator):
        """
        :calls: `PUT /repos/:user/:repo/collaborators/:user <http://developer.github.com/v3/todo>`_
        :param collaborator: :class:`github.NamedUser.NamedUser`
        :rtype: None
        """
        assert isinstance(collaborator, github.NamedUser.NamedUser), collaborator
        headers, data = self._requester.requestJsonAndCheck(
            "PUT",
            self.url + "/collaborators/" + collaborator._identity,
            None,
            None
        )

    def compare(self, base, head):
        """
        :calls: `GET /repos/:user/:repo/compare/:base...:head <http://developer.github.com/v3/todo>`_
        :param base: string
        :param head: string
        :rtype: :class:`github.Comparison.Comparison`
        """
        assert isinstance(base, (str, unicode)), base
        assert isinstance(head, (str, unicode)), head
        headers, data = self._requester.requestJsonAndCheck(
            "GET",
            self.url + "/compare/" + base + "..." + head,
            None,
            None
        )
        return github.Comparison.Comparison(self._requester, data, completed=True)

    def create_download(self, name, size, description=github.GithubObject.NotSet, content_type=github.GithubObject.NotSet):
        """
        :calls: `POST /repos/:user/:repo/downloads <http://developer.github.com/v3/todo>`_
        :param name: string
        :param size: integer
        :param description: string
        :param content_type: string
        :rtype: :class:`github.Download.Download`
        """
        assert isinstance(name, (str, unicode)), name
        assert isinstance(size, (int, long)), size
        assert description is github.GithubObject.NotSet or isinstance(description, (str, unicode)), description
        assert content_type is github.GithubObject.NotSet or isinstance(content_type, (str, unicode)), content_type
        post_parameters = {
            "name": name,
            "size": size,
        }
        if description is not github.GithubObject.NotSet:
            post_parameters["description"] = description
        if content_type is not github.GithubObject.NotSet:
            post_parameters["content_type"] = content_type
        headers, data = self._requester.requestJsonAndCheck(
            "POST",
            self.url + "/downloads",
            None,
            post_parameters
        )
        return github.Download.Download(self._requester, data, completed=True)

    def create_git_blob(self, content, encoding):
        """
        :calls: `POST /repos/:user/:repo/git/blobs <http://developer.github.com/v3/todo>`_
        :param content: string
        :param encoding: string
        :rtype: :class:`github.GitBlob.GitBlob`
        """
        assert isinstance(content, (str, unicode)), content
        assert isinstance(encoding, (str, unicode)), encoding
        post_parameters = {
            "content": content,
            "encoding": encoding,
        }
        headers, data = self._requester.requestJsonAndCheck(
            "POST",
            self.url + "/git/blobs",
            None,
            post_parameters
        )
        return github.GitBlob.GitBlob(self._requester, data, completed=True)

    def create_git_commit(self, message, tree, parents, author=github.GithubObject.NotSet, committer=github.GithubObject.NotSet):
        """
        :calls: `POST /repos/:user/:repo/git/commits <http://developer.github.com/v3/todo>`_
        :param message: string
        :param tree: :class:`github.GitTree.GitTree`
        :param parents: list of :class:`github.GitCommit.GitCommit`
        :param author: :class:`github.InputGitAuthor.InputGitAuthor`
        :param committer: :class:`github.InputGitAuthor.InputGitAuthor`
        :rtype: :class:`github.GitCommit.GitCommit`
        """
        assert isinstance(message, (str, unicode)), message
        assert isinstance(tree, github.GitTree.GitTree), tree
        assert all(isinstance(element, github.GitCommit.GitCommit) for element in parents), parents
        assert author is github.GithubObject.NotSet or isinstance(author, github.InputGitAuthor), author
        assert committer is github.GithubObject.NotSet or isinstance(committer, github.InputGitAuthor), committer
        post_parameters = {
            "message": message,
            "tree": tree._identity,
            "parents": [element._identity for element in parents],
        }
        if author is not github.GithubObject.NotSet:
            post_parameters["author"] = author._identity
        if committer is not github.GithubObject.NotSet:
            post_parameters["committer"] = committer._identity
        headers, data = self._requester.requestJsonAndCheck(
            "POST",
            self.url + "/git/commits",
            None,
            post_parameters
        )
        return github.GitCommit.GitCommit(self._requester, data, completed=True)

    def create_git_ref(self, ref, sha):
        """
        :calls: `POST /repos/:user/:repo/git/refs <http://developer.github.com/v3/todo>`_
        :param ref: string
        :param sha: string
        :rtype: :class:`github.GitRef.GitRef`
        """
        assert isinstance(ref, (str, unicode)), ref
        assert isinstance(sha, (str, unicode)), sha
        post_parameters = {
            "ref": ref,
            "sha": sha,
        }
        headers, data = self._requester.requestJsonAndCheck(
            "POST",
            self.url + "/git/refs",
            None,
            post_parameters
        )
        return github.GitRef.GitRef(self._requester, data, completed=True)

    def create_git_tag(self, tag, message, object, type, tagger=github.GithubObject.NotSet):
        """
        :calls: `POST /repos/:user/:repo/git/tags <http://developer.github.com/v3/todo>`_
        :param tag: string
        :param message: string
        :param object: string
        :param type: string
        :param tagger: :class:`github.InputGitAuthor.InputGitAuthor`
        :rtype: :class:`github.GitTag.GitTag`
        """
        assert isinstance(tag, (str, unicode)), tag
        assert isinstance(message, (str, unicode)), message
        assert isinstance(object, (str, unicode)), object
        assert isinstance(type, (str, unicode)), type
        assert tagger is github.GithubObject.NotSet or isinstance(tagger, github.InputGitAuthor), tagger
        post_parameters = {
            "tag": tag,
            "message": message,
            "object": object,
            "type": type,
        }
        if tagger is not github.GithubObject.NotSet:
            post_parameters["tagger"] = tagger._identity
        headers, data = self._requester.requestJsonAndCheck(
            "POST",
            self.url + "/git/tags",
            None,
            post_parameters
        )
        return github.GitTag.GitTag(self._requester, data, completed=True)

    def create_git_tree(self, tree, base_tree=github.GithubObject.NotSet):
        """
        :calls: `POST /repos/:user/:repo/git/trees <http://developer.github.com/v3/todo>`_
        :param tree: list of :class:`github.InputGitTreeElement.InputGitTreeElement`
        :param base_tree: :class:`github.GitTree.GitTree`
        :rtype: :class:`github.GitTree.GitTree`
        """
        assert all(isinstance(element, github.InputGitTreeElement) for element in tree), tree
        assert base_tree is github.GithubObject.NotSet or isinstance(base_tree, github.GitTree.GitTree), base_tree
        post_parameters = {
            "tree": [element._identity for element in tree],
        }
        if base_tree is not github.GithubObject.NotSet:
            post_parameters["base_tree"] = base_tree._identity
        headers, data = self._requester.requestJsonAndCheck(
            "POST",
            self.url + "/git/trees",
            None,
            post_parameters
        )
        return github.GitTree.GitTree(self._requester, data, completed=True)

    def create_hook(self, name, config, events=github.GithubObject.NotSet, active=github.GithubObject.NotSet):
        """
        :calls: `POST /repos/:user/:repo/hooks <http://developer.github.com/v3/todo>`_
        :param name: string
        :param config: dict
        :param events: list of string
        :param active: bool
        :rtype: :class:`github.Hook.Hook`
        """
        assert isinstance(name, (str, unicode)), name
        assert isinstance(config, dict), config
        assert events is github.GithubObject.NotSet or all(isinstance(element, (str, unicode)) for element in events), events
        assert active is github.GithubObject.NotSet or isinstance(active, bool), active
        post_parameters = {
            "name": name,
            "config": config,
        }
        if events is not github.GithubObject.NotSet:
            post_parameters["events"] = events
        if active is not github.GithubObject.NotSet:
            post_parameters["active"] = active
        headers, data = self._requester.requestJsonAndCheck(
            "POST",
            self.url + "/hooks",
            None,
            post_parameters
        )
        return github.Hook.Hook(self._requester, data, completed=True)

    def create_issue(self, title, body=github.GithubObject.NotSet, assignee=github.GithubObject.NotSet, milestone=github.GithubObject.NotSet, labels=github.GithubObject.NotSet):
        """
        :calls: `POST /repos/:user/:repo/issues <http://developer.github.com/v3/todo>`_
        :param title: string
        :param body: string
        :param assignee: :class:`github.NamedUser.NamedUser`
        :param milestone: :class:`github.Milestone.Milestone`
        :param labels: list of :class:`github.Label.Label`
        :rtype: :class:`github.Issue.Issue`
        """
        assert isinstance(title, (str, unicode)), title
        assert body is github.GithubObject.NotSet or isinstance(body, (str, unicode)), body
        assert assignee is github.GithubObject.NotSet or isinstance(assignee, github.NamedUser.NamedUser), assignee
        assert milestone is github.GithubObject.NotSet or isinstance(milestone, github.Milestone.Milestone), milestone
        assert labels is github.GithubObject.NotSet or all(isinstance(element, github.Label.Label) for element in labels), labels
        post_parameters = {
            "title": title,
        }
        if body is not github.GithubObject.NotSet:
            post_parameters["body"] = body
        if assignee is not github.GithubObject.NotSet:
            post_parameters["assignee"] = assignee._identity
        if milestone is not github.GithubObject.NotSet:
            post_parameters["milestone"] = milestone._identity
        if labels is not github.GithubObject.NotSet:
            post_parameters["labels"] = [element.name for element in labels]
        headers, data = self._requester.requestJsonAndCheck(
            "POST",
            self.url + "/issues",
            None,
            post_parameters
        )
        return github.Issue.Issue(self._requester, data, completed=True)

    def create_key(self, title, key):
        """
        :calls: `POST /repos/:user/:repo/keys <http://developer.github.com/v3/todo>`_
        :param title: string
        :param key: string
        :rtype: :class:`github.RepositoryKey.RepositoryKey`
        """
        assert isinstance(title, (str, unicode)), title
        assert isinstance(key, (str, unicode)), key
        post_parameters = {
            "title": title,
            "key": key,
        }
        headers, data = self._requester.requestJsonAndCheck(
            "POST",
            self.url + "/keys",
            None,
            post_parameters
        )
        return github.RepositoryKey.RepositoryKey(self._requester, data, completed=True, repoUrl=self._url)

    def create_label(self, name, color):
        """
        :calls: `POST /repos/:user/:repo/labels <http://developer.github.com/v3/todo>`_
        :param name: string
        :param color: string
        :rtype: :class:`github.Label.Label`
        """
        assert isinstance(name, (str, unicode)), name
        assert isinstance(color, (str, unicode)), color
        post_parameters = {
            "name": name,
            "color": color,
        }
        headers, data = self._requester.requestJsonAndCheck(
            "POST",
            self.url + "/labels",
            None,
            post_parameters
        )
        return github.Label.Label(self._requester, data, completed=True)

    def create_milestone(self, title, state=github.GithubObject.NotSet, description=github.GithubObject.NotSet, due_on=github.GithubObject.NotSet):
        """
        :calls: `POST /repos/:user/:repo/milestones <http://developer.github.com/v3/todo>`_
        :param title: string
        :param state: string
        :param description: string
        :param due_on: date
        :rtype: :class:`github.Milestone.Milestone`
        """
        assert isinstance(title, (str, unicode)), title
        assert state is github.GithubObject.NotSet or isinstance(state, (str, unicode)), state
        assert description is github.GithubObject.NotSet or isinstance(description, (str, unicode)), description
        assert due_on is github.GithubObject.NotSet or isinstance(due_on, datetime.date), due_on
        post_parameters = {
            "title": title,
        }
        if state is not github.GithubObject.NotSet:
            post_parameters["state"] = state
        if description is not github.GithubObject.NotSet:
            post_parameters["description"] = description
        if due_on is not github.GithubObject.NotSet:
            post_parameters["due_on"] = due_on.strftime("%Y-%m-%d")
        headers, data = self._requester.requestJsonAndCheck(
            "POST",
            self.url + "/milestones",
            None,
            post_parameters
        )
        return github.Milestone.Milestone(self._requester, data, completed=True)

    def create_pull(self, *args, **kwds):
        """
        :calls: `POST /repos/:user/:repo/pulls <http://developer.github.com/v3/todo>`_
        :param title: string
        :param body: string
        :param issue: :class:`github.Issue.Issue`
        :param base: string
        :param head: string
        :rtype: :class:`github.PullRequest.PullRequest`
        """
        if len(args) + len(kwds) == 4:
            return self.__create_pull_1(*args, **kwds)
        else:
            return self.__create_pull_2(*args, **kwds)

    def __create_pull_1(self, title, body, base, head):
        assert isinstance(title, (str, unicode)), title
        assert isinstance(body, (str, unicode)), body
        assert isinstance(base, (str, unicode)), base
        assert isinstance(head, (str, unicode)), head
        return self.__create_pull(title=title, body=body, base=base, head=head)

    def __create_pull_2(self, issue, base, head):
        assert isinstance(issue, github.Issue.Issue), issue
        assert isinstance(base, (str, unicode)), base
        assert isinstance(head, (str, unicode)), head
        return self.__create_pull(issue=issue._identity, base=base, head=head)

    def __create_pull(self, **kwds):
        post_parameters = kwds
        headers, data = self._requester.requestJsonAndCheck(
            "POST",
            self.url + "/pulls",
            None,
            post_parameters
        )
        return github.PullRequest.PullRequest(self._requester, data, completed=True)

    def delete(self):
<<<<<<< HEAD
        """
        :calls: `DELETE /repos/:user/:repo <http://developer.github.com/v3/todo>`_
        :rtype: None
        """
        headers, data = self._requester.requestAndCheck(
=======
        headers, data = self._requester.requestJsonAndCheck(
>>>>>>> 04adab12
            "DELETE",
            self.url,
            None,
            None
        )

    def edit(self, name, description=github.GithubObject.NotSet, homepage=github.GithubObject.NotSet, public=github.GithubObject.NotSet, has_issues=github.GithubObject.NotSet, has_wiki=github.GithubObject.NotSet, has_downloads=github.GithubObject.NotSet, default_branch=github.GithubObject.NotSet):
        """
        :calls: `PATCH /repos/:user/:repo <http://developer.github.com/v3/todo>`_
        :param name: string
        :param description: string
        :param homepage: string
        :param public: bool
        :param has_issues: bool
        :param has_wiki: bool
        :param has_downloads: bool
        :param default_branch: string
        :rtype: None
        """
        assert isinstance(name, (str, unicode)), name
        assert description is github.GithubObject.NotSet or isinstance(description, (str, unicode)), description
        assert homepage is github.GithubObject.NotSet or isinstance(homepage, (str, unicode)), homepage
        assert public is github.GithubObject.NotSet or isinstance(public, bool), public
        assert has_issues is github.GithubObject.NotSet or isinstance(has_issues, bool), has_issues
        assert has_wiki is github.GithubObject.NotSet or isinstance(has_wiki, bool), has_wiki
        assert has_downloads is github.GithubObject.NotSet or isinstance(has_downloads, bool), has_downloads
        assert default_branch is github.GithubObject.NotSet or isinstance(default_branch, (str, unicode)), default_branch
        post_parameters = {
            "name": name,
        }
        if description is not github.GithubObject.NotSet:
            post_parameters["description"] = description
        if homepage is not github.GithubObject.NotSet:
            post_parameters["homepage"] = homepage
        if public is not github.GithubObject.NotSet:
            post_parameters["public"] = public
        if has_issues is not github.GithubObject.NotSet:
            post_parameters["has_issues"] = has_issues
        if has_wiki is not github.GithubObject.NotSet:
            post_parameters["has_wiki"] = has_wiki
        if has_downloads is not github.GithubObject.NotSet:
            post_parameters["has_downloads"] = has_downloads
        if default_branch is not github.GithubObject.NotSet:
            post_parameters["default_branch"] = default_branch
        headers, data = self._requester.requestJsonAndCheck(
            "PATCH",
            self.url,
            None,
            post_parameters
        )
        self._useAttributes(data)

    def get_archive_link(self, archive_format, ref=github.GithubObject.NotSet):
        """
        :calls: `GET /repos/:user/:repo/:archive_format/:ref <http://developer.github.com/v3/todo>`_
        :param archive_format: string
        :param ref: string
        :rtype: string
        """
        assert isinstance(archive_format, (str, unicode)), archive_format
        assert ref is github.GithubObject.NotSet or isinstance(ref, (str, unicode)), ref
        url = self.url + "/" + archive_format
        if ref is not github.GithubObject.NotSet:
            url += "/" + ref
        headers, data = self._requester.requestJsonAndCheck(
            "GET",
            url,
            None,
            None
        )
        return headers["location"]

    def get_assignees(self):
        """
        :calls: `GET /repos/:user/:repo/assignees <http://developer.github.com/v3/todo>`_
        :rtype: :class:`github.PaginatedList.PaginatedList` of :class:`github.NamedUser.NamedUser`
        """
        return github.PaginatedList.PaginatedList(
            github.NamedUser.NamedUser,
            self._requester,
            self.url + "/assignees",
            None
        )

    def get_branch(self, branch):
        """
        :calls: `GET /repos/:user/:repo/branches/:branch <http://developer.github.com/v3/todo>`_
        :param branch: string
        :rtype: :class:`github.Branch.Branch`
        """
        assert isinstance(branch, (str, unicode)), branch
        headers, data = self._requester.requestJsonAndCheck(
            "GET",
            self.url + "/branches/" + branch,
            None,
            None
        )
        return github.Branch.Branch(self._requester, data, completed=True)

    def get_branches(self):
        """
        :calls: `GET /repos/:user/:repo/branches <http://developer.github.com/v3/todo>`_
        :rtype: :class:`github.PaginatedList.PaginatedList` of :class:`github.Branch.Branch`
        """
        return github.PaginatedList.PaginatedList(
            github.Branch.Branch,
            self._requester,
            self.url + "/branches",
            None
        )

    def get_collaborators(self):
        """
        :calls: `GET /repos/:user/:repo/collaborators <http://developer.github.com/v3/todo>`_
        :rtype: :class:`github.PaginatedList.PaginatedList` of :class:`github.NamedUser.NamedUser`
        """
        return github.PaginatedList.PaginatedList(
            github.NamedUser.NamedUser,
            self._requester,
            self.url + "/collaborators",
            None
        )

    def get_comment(self, id):
        """
        :calls: `GET /repos/:user/:repo/comments/:id <http://developer.github.com/v3/todo>`_
        :param id: integer
        :rtype: :class:`github.CommitComment.CommitComment`
        """
        assert isinstance(id, (int, long)), id
        headers, data = self._requester.requestJsonAndCheck(
            "GET",
            self.url + "/comments/" + str(id),
            None,
            None
        )
        return github.CommitComment.CommitComment(self._requester, data, completed=True)

    def get_comments(self):
        """
        :calls: `GET /repos/:user/:repo/comments <http://developer.github.com/v3/todo>`_
        :rtype: :class:`github.PaginatedList.PaginatedList` of :class:`github.CommitComment.CommitComment`
        """
        return github.PaginatedList.PaginatedList(
            github.CommitComment.CommitComment,
            self._requester,
            self.url + "/comments",
            None
        )

    def get_commit(self, sha):
        """
        :calls: `GET /repos/:user/:repo/commits/:sha <http://developer.github.com/v3/todo>`_
        :param sha: string
        :rtype: :class:`github.Commit.Commit`
        """
        assert isinstance(sha, (str, unicode)), sha
        headers, data = self._requester.requestJsonAndCheck(
            "GET",
            self.url + "/commits/" + sha,
            None,
            None
        )
        return github.Commit.Commit(self._requester, data, completed=True)

    def get_commits(self, sha=github.GithubObject.NotSet, path=github.GithubObject.NotSet):
        """
        :calls: `GET /repos/:user/:repo/commits <http://developer.github.com/v3/todo>`_
        :param sha: string
        :param path: string
        :rtype: :class:`github.PaginatedList.PaginatedList` of :class:`github.Commit.Commit`
        """
        assert sha is github.GithubObject.NotSet or isinstance(sha, (str, unicode)), sha
        assert path is github.GithubObject.NotSet or isinstance(path, (str, unicode)), path
        url_parameters = dict()
        if sha is not github.GithubObject.NotSet:
            url_parameters["sha"] = sha
        if path is not github.GithubObject.NotSet:
            url_parameters["path"] = path
        return github.PaginatedList.PaginatedList(
            github.Commit.Commit,
            self._requester,
            self.url + "/commits",
            url_parameters
        )

    def get_contents(self, path, ref=github.GithubObject.NotSet):
<<<<<<< HEAD
        """
        :calls: `GET /repos/:user/:repo/contents/:path <http://developer.github.com/v3/todo>`_
        :param path: string
        :param ref: string
        :rtype: :class:`github.ContentFile.ContentFile`
        """
=======
        return self.get_file_contents(path, ref)

    def get_file_contents(self, path, ref=github.GithubObject.NotSet):
>>>>>>> 04adab12
        assert isinstance(path, (str, unicode)), path
        assert ref is github.GithubObject.NotSet or isinstance(ref, (str, unicode)), ref
        url_parameters = dict()
        if ref is not github.GithubObject.NotSet:
            url_parameters["ref"] = ref
        headers, data = self._requester.requestJsonAndCheck(
            "GET",
            self.url + "/contents" + path,
            url_parameters,
            None
        )
        return github.ContentFile.ContentFile(self._requester, data, completed=True)

    def get_dir_contents(self, path, ref=github.GithubObject.NotSet):
        assert isinstance(path, (str, unicode)), path
        assert ref is github.GithubObject.NotSet or isinstance(ref, (str, unicode)), ref
        url_parameters = dict()
        if ref is not github.GithubObject.NotSet:
            url_parameters["ref"] = ref
        headers, data = self._requester.requestJsonAndCheck(
            "GET",
            self.url + "/contents" + path,
            url_parameters,
            None
        )
        return [
            github.ContentFile.ContentFile(self._requester, attributes, completed=attributes["type"]!="file")  # Lazy completion only makes sense for files. See discussion here: https://github.com/jacquev6/PyGithub/issues/140#issuecomment-13481130
            for attributes in data
        ]

    def get_contributors(self):
        """
        :calls: `GET /repos/:user/:repo/contributors <http://developer.github.com/v3/todo>`_
        :rtype: :class:`github.PaginatedList.PaginatedList` of :class:`github.NamedUser.NamedUser`
        """
        return github.PaginatedList.PaginatedList(
            github.NamedUser.NamedUser,
            self._requester,
            self.url + "/contributors",
            None
        )

    def get_download(self, id):
        """
        :calls: `GET /repos/:user/:repo/downloads/:id <http://developer.github.com/v3/todo>`_
        :param id: integer
        :rtype: :class:`github.Download.Download`
        """
        assert isinstance(id, (int, long)), id
        headers, data = self._requester.requestJsonAndCheck(
            "GET",
            self.url + "/downloads/" + str(id),
            None,
            None
        )
        return github.Download.Download(self._requester, data, completed=True)

    def get_downloads(self):
        """
        :calls: `GET /repos/:user/:repo/downloads <http://developer.github.com/v3/todo>`_
        :rtype: :class:`github.PaginatedList.PaginatedList` of :class:`github.Download.Download`
        """
        return github.PaginatedList.PaginatedList(
            github.Download.Download,
            self._requester,
            self.url + "/downloads",
            None
        )

    def get_events(self):
        """
        :calls: `GET /repos/:user/:repo/events <http://developer.github.com/v3/todo>`_
        :rtype: :class:`github.PaginatedList.PaginatedList` of :class:`github.Event.Event`
        """
        return github.PaginatedList.PaginatedList(
            github.Event.Event,
            self._requester,
            self.url + "/events",
            None
        )

    def get_forks(self):
        """
        :calls: `GET /repos/:user/:repo/forks <http://developer.github.com/v3/todo>`_
        :rtype: :class:`github.PaginatedList.PaginatedList` of :class:`github.Repository.Repository`
        """
        return github.PaginatedList.PaginatedList(
            Repository,
            self._requester,
            self.url + "/forks",
            None
        )

    def get_git_blob(self, sha):
        """
        :calls: `GET /repos/:user/:repo/git/blobs/:sha <http://developer.github.com/v3/todo>`_
        :param sha: string
        :rtype: :class:`github.GitBlob.GitBlob`
        """
        assert isinstance(sha, (str, unicode)), sha
        headers, data = self._requester.requestJsonAndCheck(
            "GET",
            self.url + "/git/blobs/" + sha,
            None,
            None
        )
        return github.GitBlob.GitBlob(self._requester, data, completed=True)

    def get_git_commit(self, sha):
        """
        :calls: `GET /repos/:user/:repo/git/commits/:sha <http://developer.github.com/v3/todo>`_
        :param sha: string
        :rtype: :class:`github.GitCommit.GitCommit`
        """
        assert isinstance(sha, (str, unicode)), sha
        headers, data = self._requester.requestJsonAndCheck(
            "GET",
            self.url + "/git/commits/" + sha,
            None,
            None
        )
        return github.GitCommit.GitCommit(self._requester, data, completed=True)

    def get_git_ref(self, ref):
        """
        :calls: `GET /repos/:user/:repo/git/refs/:ref <http://developer.github.com/v3/todo>`_
        :param ref: string
        :rtype: :class:`github.GitRef.GitRef`
        """
        prefix = "/git/refs/"
        if not self._requester.FIX_REPO_GET_GIT_REF:
            prefix = "/git/"
        assert isinstance(ref, (str, unicode)), ref
        headers, data = self._requester.requestJsonAndCheck(
            "GET",
            self.url + prefix + ref,
            None,
            None
        )
        return github.GitRef.GitRef(self._requester, data, completed=True)

    def get_git_refs(self):
        """
        :calls: `GET /repos/:user/:repo/git/refs <http://developer.github.com/v3/todo>`_
        :rtype: :class:`github.PaginatedList.PaginatedList` of :class:`github.GitRef.GitRef`
        """
        return github.PaginatedList.PaginatedList(
            github.GitRef.GitRef,
            self._requester,
            self.url + "/git/refs",
            None
        )

    def get_git_tag(self, sha):
        """
        :calls: `GET /repos/:user/:repo/git/tags/:sha <http://developer.github.com/v3/todo>`_
        :param sha: string
        :rtype: :class:`github.GitTag.GitTag`
        """
        assert isinstance(sha, (str, unicode)), sha
        headers, data = self._requester.requestJsonAndCheck(
            "GET",
            self.url + "/git/tags/" + sha,
            None,
            None
        )
        return github.GitTag.GitTag(self._requester, data, completed=True)

    def get_git_tree(self, sha, recursive=github.GithubObject.NotSet):
        """
        :calls: `GET /repos/:user/:repo/git/trees/:sha <http://developer.github.com/v3/todo>`_
        :param sha: string
        :param recursive: bool
        :rtype: :class:`github.GitTree.GitTree`
        """
        assert isinstance(sha, (str, unicode)), sha
        assert recursive is github.GithubObject.NotSet or isinstance(recursive, bool), recursive
        url_parameters = dict()
        if recursive is not github.GithubObject.NotSet:
            url_parameters["recursive"] = recursive
        headers, data = self._requester.requestJsonAndCheck(
            "GET",
            self.url + "/git/trees/" + sha,
            url_parameters,
            None
        )
        return github.GitTree.GitTree(self._requester, data, completed=True)

    def get_hook(self, id):
        """
        :calls: `GET /repos/:user/:repo/hooks/:id <http://developer.github.com/v3/todo>`_
        :param id: integer
        :rtype: :class:`github.Hook.Hook`
        """
        assert isinstance(id, (int, long)), id
        headers, data = self._requester.requestJsonAndCheck(
            "GET",
            self.url + "/hooks/" + str(id),
            None,
            None
        )
        return github.Hook.Hook(self._requester, data, completed=True)

    def get_hooks(self):
        """
        :calls: `GET /repos/:user/:repo/hooks <http://developer.github.com/v3/todo>`_
        :rtype: :class:`github.PaginatedList.PaginatedList` of :class:`github.Hook.Hook`
        """
        return github.PaginatedList.PaginatedList(
            github.Hook.Hook,
            self._requester,
            self.url + "/hooks",
            None
        )

    def get_issue(self, number):
        """
        :calls: `GET /repos/:user/:repo/issues/:number <http://developer.github.com/v3/todo>`_
        :param number: integer
        :rtype: :class:`github.Issue.Issue`
        """
        assert isinstance(number, (int, long)), number
        headers, data = self._requester.requestJsonAndCheck(
            "GET",
            self.url + "/issues/" + str(number),
            None,
            None
        )
        return github.Issue.Issue(self._requester, data, completed=True)

    def get_issues(self, milestone=github.GithubObject.NotSet, state=github.GithubObject.NotSet, assignee=github.GithubObject.NotSet, mentioned=github.GithubObject.NotSet, labels=github.GithubObject.NotSet, sort=github.GithubObject.NotSet, direction=github.GithubObject.NotSet, since=github.GithubObject.NotSet):
        """
        :calls: `GET /repos/:user/:repo/issues <http://developer.github.com/v3/todo>`_
        :param milestone: :class:`github.Milestone.Milestone` or "none" or "*"
        :param state: string
        :param assignee: :class:`github.NamedUser.NamedUser` or "none" or "*"
        :param mentioned: :class:`github.NamedUser.NamedUser`
        :param labels: list of :class:`github.Label.Label`
        :param sort: string
        :param direction: string
        :param since: datetime.datetime
        :rtype: :class:`github.PaginatedList.PaginatedList` of :class:`github.Issue.Issue`
        """
        assert milestone is github.GithubObject.NotSet or milestone == "*" or milestone == "none" or isinstance(milestone, github.Milestone.Milestone), milestone
        assert state is github.GithubObject.NotSet or isinstance(state, (str, unicode)), state
        assert assignee is github.GithubObject.NotSet or assignee == "*" or assignee == "none" or isinstance(assignee, github.NamedUser.NamedUser), assignee
        assert mentioned is github.GithubObject.NotSet or isinstance(mentioned, github.NamedUser.NamedUser), mentioned
        assert labels is github.GithubObject.NotSet or all(isinstance(element, github.Label.Label) for element in labels), labels
        assert sort is github.GithubObject.NotSet or isinstance(sort, (str, unicode)), sort
        assert direction is github.GithubObject.NotSet or isinstance(direction, (str, unicode)), direction
        assert since is github.GithubObject.NotSet or isinstance(since, datetime.datetime), since
        url_parameters = dict()
        if milestone is not github.GithubObject.NotSet:
            if isinstance(milestone, str):
                url_parameters["milestone"] = milestone
            else:
                url_parameters["milestone"] = milestone._identity
        if state is not github.GithubObject.NotSet:
            url_parameters["state"] = state
        if assignee is not github.GithubObject.NotSet:
            if isinstance(assignee, str):
                url_parameters["assignee"] = assignee
            else:
                url_parameters["assignee"] = assignee._identity
        if mentioned is not github.GithubObject.NotSet:
            url_parameters["mentioned"] = mentioned._identity
        if labels is not github.GithubObject.NotSet:
            url_parameters["labels"] = ",".join(label.name for label in labels)
        if sort is not github.GithubObject.NotSet:
            url_parameters["sort"] = sort
        if direction is not github.GithubObject.NotSet:
            url_parameters["direction"] = direction
        if since is not github.GithubObject.NotSet:
            url_parameters["since"] = since.strftime("%Y-%m-%dT%H:%M:%SZ")
        return github.PaginatedList.PaginatedList(
            github.Issue.Issue,
            self._requester,
            self.url + "/issues",
            url_parameters
        )

    def get_issues_comments(self, sort=github.GithubObject.NotSet, direction=github.GithubObject.NotSet, since=github.GithubObject.NotSet):
        """
        :calls: `GET /repos/:user/:repo/issues/comments <http://developer.github.com/v3/todo>`_
        :param sort: string
        :param direction: string
        :param since: datetime.datetime
        :rtype: :class:`github.PaginatedList.PaginatedList` of :class:`github.IssueComment.IssueComment`
        """
        assert sort is github.GithubObject.NotSet or isinstance(sort, (str, unicode)), sort
        assert direction is github.GithubObject.NotSet or isinstance(direction, (str, unicode)), direction
        assert since is github.GithubObject.NotSet or isinstance(since, datetime.datetime), since
        url_parameters = dict()
        if sort is not github.GithubObject.NotSet:
            url_parameters["sort"] = sort
        if direction is not github.GithubObject.NotSet:
            url_parameters["direction"] = direction
        if since is not github.GithubObject.NotSet:
            url_parameters["since"] = since.strftime("%Y-%m-%dT%H:%M:%SZ")
        return github.PaginatedList.PaginatedList(
            github.IssueComment.IssueComment,
            self._requester,
            self.url + "/issues/comments",
            url_parameters
        )

    def get_issues_event(self, id):
        """
        :calls: `GET /repos/:user/:repo/issues/events/:id <http://developer.github.com/v3/todo>`_
        :param id: integer
        :rtype: :class:`github.IssueEvent.IssueEvent`
        """
        assert isinstance(id, (int, long)), id
        headers, data = self._requester.requestJsonAndCheck(
            "GET",
            self.url + "/issues/events/" + str(id),
            None,
            None
        )
        return github.IssueEvent.IssueEvent(self._requester, data, completed=True)

    def get_issues_events(self):
        """
        :calls: `GET /repos/:user/:repo/issues/events <http://developer.github.com/v3/todo>`_
        :rtype: :class:`github.PaginatedList.PaginatedList` of :class:`github.IssueEvent.IssueEvent`
        """
        return github.PaginatedList.PaginatedList(
            github.IssueEvent.IssueEvent,
            self._requester,
            self.url + "/issues/events",
            None
        )

    def get_key(self, id):
        """
        :calls: `GET /repos/:user/:repo/keys/:id <http://developer.github.com/v3/todo>`_
        :param id: integer
        :rtype: :class:`github.RepositoryKey.RepositoryKey`
        """
        assert isinstance(id, (int, long)), id
        headers, data = self._requester.requestJsonAndCheck(
            "GET",
            self.url + "/keys/" + str(id),
            None,
            None
        )
        return github.RepositoryKey.RepositoryKey(self._requester, data, completed=True, repoUrl=self._url)

    def get_keys(self):
        """
        :calls: `GET /repos/:user/:repo/keys <http://developer.github.com/v3/todo>`_
        :rtype: :class:`github.PaginatedList.PaginatedList` of :class:`github.RepositoryKey.RepositoryKey`
        """
        return github.PaginatedList.PaginatedList(
            lambda requester, data, completed: github.RepositoryKey.RepositoryKey(requester, data, completed, repoUrl=self._url),
            self._requester,
            self.url + "/keys",
            None
        )

    def get_label(self, name):
        """
        :calls: `GET /repos/:user/:repo/labels/:name <http://developer.github.com/v3/todo>`_
        :param name: string
        :rtype: :class:`github.Label.Label`
        """
        assert isinstance(name, (str, unicode)), name
        headers, data = self._requester.requestJsonAndCheck(
            "GET",
            self.url + "/labels/" + urllib.quote(name),
            None,
            None
        )
        return github.Label.Label(self._requester, data, completed=True)

    def get_labels(self):
        """
        :calls: `GET /repos/:user/:repo/labels <http://developer.github.com/v3/todo>`_
        :rtype: :class:`github.PaginatedList.PaginatedList` of :class:`github.Label.Label`
        """
        return github.PaginatedList.PaginatedList(
            github.Label.Label,
            self._requester,
            self.url + "/labels",
            None
        )

    def get_languages(self):
<<<<<<< HEAD
        """
        :calls: `GET /repos/:user/:repo/languages <http://developer.github.com/v3/todo>`_
        :rtype: dict of string to integer
        """
        headers, data = self._requester.requestAndCheck(
=======
        headers, data = self._requester.requestJsonAndCheck(
>>>>>>> 04adab12
            "GET",
            self.url + "/languages",
            None,
            None
        )
        return data

    def get_milestone(self, number):
        """
        :calls: `GET /repos/:user/:repo/milestones/:number <http://developer.github.com/v3/todo>`_
        :param number: integer
        :rtype: :class:`github.Milestone.Milestone`
        """
        assert isinstance(number, (int, long)), number
        headers, data = self._requester.requestJsonAndCheck(
            "GET",
            self.url + "/milestones/" + str(number),
            None,
            None
        )
        return github.Milestone.Milestone(self._requester, data, completed=True)

    def get_milestones(self, state=github.GithubObject.NotSet, sort=github.GithubObject.NotSet, direction=github.GithubObject.NotSet):
        """
        :calls: `GET /repos/:user/:repo/milestones <http://developer.github.com/v3/todo>`_
        :param state: string
        :param sort: string
        :param direction: string
        :rtype: :class:`github.PaginatedList.PaginatedList` of :class:`github.Milestone.Milestone`
        """
        assert state is github.GithubObject.NotSet or isinstance(state, (str, unicode)), state
        assert sort is github.GithubObject.NotSet or isinstance(sort, (str, unicode)), sort
        assert direction is github.GithubObject.NotSet or isinstance(direction, (str, unicode)), direction
        url_parameters = dict()
        if state is not github.GithubObject.NotSet:
            url_parameters["state"] = state
        if sort is not github.GithubObject.NotSet:
            url_parameters["sort"] = sort
        if direction is not github.GithubObject.NotSet:
            url_parameters["direction"] = direction
        return github.PaginatedList.PaginatedList(
            github.Milestone.Milestone,
            self._requester,
            self.url + "/milestones",
            url_parameters
        )

    def get_network_events(self):
        """
        :calls: `GET /networks/:user/:repo/events <http://developer.github.com/v3/todo>`_
        :rtype: :class:`github.PaginatedList.PaginatedList` of :class:`github.Event.Event`
        """
        return github.PaginatedList.PaginatedList(
            github.Event.Event,
            self._requester,
            "/networks/" + self.owner.login + "/" + self.name + "/events",
            None
        )

    def get_pull(self, number):
        """
        :calls: `GET /repos/:user/:repo/pulls/:number <http://developer.github.com/v3/todo>`_
        :param number: integer
        :rtype: :class:`github.PullRequest.PullRequest`
        """
        assert isinstance(number, (int, long)), number
        headers, data = self._requester.requestJsonAndCheck(
            "GET",
            self.url + "/pulls/" + str(number),
            None,
            None
        )
        return github.PullRequest.PullRequest(self._requester, data, completed=True)

    def get_pulls(self, state=github.GithubObject.NotSet):
        """
        :calls: `GET /repos/:user/:repo/pulls <http://developer.github.com/v3/todo>`_
        :param state: string
        :rtype: :class:`github.PaginatedList.PaginatedList` of :class:`github.PullRequest.PullRequest`
        """
        assert state is github.GithubObject.NotSet or isinstance(state, (str, unicode)), state
        url_parameters = dict()
        if state is not github.GithubObject.NotSet:
            url_parameters["state"] = state
        return github.PaginatedList.PaginatedList(
            github.PullRequest.PullRequest,
            self._requester,
            self.url + "/pulls",
            url_parameters
        )

    def get_pulls_comments(self, sort=github.GithubObject.NotSet, direction=github.GithubObject.NotSet, since=github.GithubObject.NotSet):
        """
        :calls: `GET /repos/:user/:repo/pulls/comments <http://developer.github.com/v3/todo>`_
        :param sort: string
        :param direction: string
        :param since: datetime.datetime
        :rtype: :class:`github.PaginatedList.PaginatedList` of :class:`github.PullRequestComment.PullRequestComment`
        """
        return self.get_pulls_review_comments(sort, direction, since)

    def get_pulls_review_comments(self, sort=github.GithubObject.NotSet, direction=github.GithubObject.NotSet, since=github.GithubObject.NotSet):
        """
        :calls: `GET /repos/:user/:repo/pulls/comments <http://developer.github.com/v3/todo>`_
        :param sort: string
        :param direction: string
        :param since: datetime.datetime
        :rtype: :class:`github.PaginatedList.PaginatedList` of :class:`github.PullRequestComment.PullRequestComment`
        """
        assert sort is github.GithubObject.NotSet or isinstance(sort, (str, unicode)), sort
        assert direction is github.GithubObject.NotSet or isinstance(direction, (str, unicode)), direction
        assert since is github.GithubObject.NotSet or isinstance(since, datetime.datetime), since
        url_parameters = dict()
        if sort is not github.GithubObject.NotSet:
            url_parameters["sort"] = sort
        if direction is not github.GithubObject.NotSet:
            url_parameters["direction"] = direction
        if since is not github.GithubObject.NotSet:
            url_parameters["since"] = since.strftime("%Y-%m-%dT%H:%M:%SZ")
        return github.PaginatedList.PaginatedList(
            github.IssueComment.IssueComment,
            self._requester,
            self.url + "/pulls/comments",
            url_parameters
        )

    def get_readme(self, ref=github.GithubObject.NotSet):
        """
        :calls: `GET /repos/:user/:repo/readme <http://developer.github.com/v3/todo>`_
        :param ref: string
        :rtype: :class:`github.ContentFile.ContentFile`
        """
        assert ref is github.GithubObject.NotSet or isinstance(ref, (str, unicode)), ref
        url_parameters = dict()
        if ref is not github.GithubObject.NotSet:
            url_parameters["ref"] = ref
        headers, data = self._requester.requestJsonAndCheck(
            "GET",
            self.url + "/readme",
            url_parameters,
            None
        )
        return github.ContentFile.ContentFile(self._requester, data, completed=True)

    def get_stargazers(self):
        """
        :calls: `GET /repos/:user/:repo/stargazers <http://developer.github.com/v3/todo>`_
        :rtype: :class:`github.PaginatedList.PaginatedList` of :class:`github.NamedUser.NamedUser`
        """
        return github.PaginatedList.PaginatedList(
            github.NamedUser.NamedUser,
            self._requester,
            self.url + "/stargazers",
            None
        )

    def get_subscribers(self):
        """
        :calls: `GET /repos/:user/:repo/subscribers <http://developer.github.com/v3/todo>`_
        :rtype: :class:`github.PaginatedList.PaginatedList` of :class:`github.NamedUser.NamedUser`
        """
        return github.PaginatedList.PaginatedList(
            github.NamedUser.NamedUser,
            self._requester,
            self.url + "/subscribers",
            None
        )

    def get_tags(self):
        """
        :calls: `GET /repos/:user/:repo/tags <http://developer.github.com/v3/todo>`_
        :rtype: :class:`github.PaginatedList.PaginatedList` of :class:`github.Tag.Tag`
        """
        return github.PaginatedList.PaginatedList(
            github.Tag.Tag,
            self._requester,
            self.url + "/tags",
            None
        )

    def get_teams(self):
        """
        :calls: `GET /repos/:user/:repo/teams <http://developer.github.com/v3/todo>`_
        :rtype: :class:`github.PaginatedList.PaginatedList` of :class:`github.Team.Team`
        """
        return github.PaginatedList.PaginatedList(
            github.Team.Team,
            self._requester,
            self.url + "/teams",
            None
        )

    def get_watchers(self):
        """
        :calls: `GET /repos/:user/:repo/watchers <http://developer.github.com/v3/todo>`_
        :rtype: :class:`github.PaginatedList.PaginatedList` of :class:`github.NamedUser.NamedUser`
        """
        return github.PaginatedList.PaginatedList(
            github.NamedUser.NamedUser,
            self._requester,
            self.url + "/watchers",
            None
        )

    def has_in_assignees(self, assignee):
        """
        :calls: `GET /repos/:user/:repo/assignees/:assignee <http://developer.github.com/v3/todo>`_
        :param assignee: :class:`github.NamedUser.NamedUser`
        :rtype: bool
        """
        assert isinstance(assignee, github.NamedUser.NamedUser), assignee
        status, headers, data = self._requester.requestJson(
            "GET",
            self.url + "/assignees/" + assignee._identity,
            None,
            None
        )
        return status == 204

    def has_in_collaborators(self, collaborator):
        """
        :calls: `GET /repos/:user/:repo/collaborators/:user <http://developer.github.com/v3/todo>`_
        :param collaborator: :class:`github.NamedUser.NamedUser`
        :rtype: bool
        """
        assert isinstance(collaborator, github.NamedUser.NamedUser), collaborator
        status, headers, data = self._requester.requestJson(
            "GET",
            self.url + "/collaborators/" + collaborator._identity,
            None,
            None
        )
        return status == 204

    def legacy_search_issues(self, state, keyword):
        """
        :calls: `GET /legacy/issues/search/:owner/:repository/:state/:keyword <http://developer.github.com/v3/todo>`_
        :param state: "open" or "closed"
        :param keyword: string
        :rtype: :class:`github.PaginatedList.PaginatedList` of :class:`github.Issue.Issue`
        """
        assert state in ["open", "closed"], state
        assert isinstance(keyword, (str, unicode)), keyword
        headers, data = self._requester.requestJsonAndCheck(
            "GET",
            "/legacy/issues/search/" + self.owner.login + "/" + self.name + "/" + state + "/" + urllib.quote(keyword),
            None,
            None
        )
        return [
            github.Issue.Issue(self._requester, github.Legacy.convertIssue(element), completed=False)
            for element in data["issues"]
        ]

    def merge(self, base, head, commit_message=github.GithubObject.NotSet):
        """
        :calls: `POST /repos/:user/:repo/merges <http://developer.github.com/v3/todo>`_
        :param base: string
        :param head: string
        :param commit_message: string
        :rtype: :class:`github.Commit.Commit`
        """
        assert isinstance(base, (str, unicode)), base
        assert isinstance(head, (str, unicode)), head
        assert commit_message is github.GithubObject.NotSet or isinstance(commit_message, (str, unicode)), commit_message
        post_parameters = {
            "base": base,
            "head": head,
        }
        if commit_message is not github.GithubObject.NotSet:
            post_parameters["commit_message"] = commit_message
        headers, data = self._requester.requestJsonAndCheck(
            "POST",
            self.url + "/merges",
            None,
            post_parameters
        )
        if data is None:
            return None
        else:
            return github.Commit.Commit(self._requester, data, completed=True)

    def remove_from_collaborators(self, collaborator):
        """
        :calls: `DELETE /repos/:user/:repo/collaborators/:user <http://developer.github.com/v3/todo>`_
        :param collaborator: :class:`github.NamedUser.NamedUser`
        :rtype: None
        """
        assert isinstance(collaborator, github.NamedUser.NamedUser), collaborator
        headers, data = self._requester.requestJsonAndCheck(
            "DELETE",
            self.url + "/collaborators/" + collaborator._identity,
            None,
            None
        )

    def subscribe_to_hub(self, event, callback, secret=github.GithubObject.NotSet):
        return self._hub("subscribe", event, callback, secret)

    def unsubscribe_from_hub(self, event, callback):
        return self._hub("unsubscribe", event, callback, github.GithubObject.NotSet)

    def _hub(self, mode, event, callback, secret):
        assert isinstance(mode, (str, unicode)), mode
        assert isinstance(event, (str, unicode)), event
        assert isinstance(callback, (str, unicode)), callback
        assert secret is github.GithubObject.NotSet or isinstance(secret, (str, unicode)), secret

        post_parameters = {
            "hub.mode": mode,
            "hub.topic": "https://github.com/" + self._full_name + "/events/" + event,
            "hub.callback": callback,
        }
        if secret is not github.GithubObject.NotSet:
            post_parameters["hub.secret"] = secret

        responseHeaders, output = self._requester.requestMultipartAndCheck(
            "POST",
            "/hub",
            None,
            post_parameters,
        )

    @property
    def _identity(self):
        return self.owner.login + "/" + self.name

    def _initAttributes(self):
        self._clone_url = github.GithubObject.NotSet
        self._created_at = github.GithubObject.NotSet
        self._description = github.GithubObject.NotSet
        self._fork = github.GithubObject.NotSet
        self._forks = github.GithubObject.NotSet
        self._full_name = github.GithubObject.NotSet
        self._git_url = github.GithubObject.NotSet
        self._has_downloads = github.GithubObject.NotSet
        self._has_issues = github.GithubObject.NotSet
        self._has_wiki = github.GithubObject.NotSet
        self._homepage = github.GithubObject.NotSet
        self._html_url = github.GithubObject.NotSet
        self._id = github.GithubObject.NotSet
        self._language = github.GithubObject.NotSet
        self._master_branch = github.GithubObject.NotSet
        self._name = github.GithubObject.NotSet
        self._open_issues = github.GithubObject.NotSet
        self._organization = github.GithubObject.NotSet
        self._owner = github.GithubObject.NotSet
        self._parent = github.GithubObject.NotSet
        self._permissions = github.GithubObject.NotSet
        self._private = github.GithubObject.NotSet
        self._pushed_at = github.GithubObject.NotSet
        self._size = github.GithubObject.NotSet
        self._source = github.GithubObject.NotSet
        self._ssh_url = github.GithubObject.NotSet
        self._svn_url = github.GithubObject.NotSet
        self._updated_at = github.GithubObject.NotSet
        self._url = github.GithubObject.NotSet
        self._watchers = github.GithubObject.NotSet

    def _useAttributes(self, attributes):
        if "clone_url" in attributes:  # pragma no branch
            assert attributes["clone_url"] is None or isinstance(attributes["clone_url"], (str, unicode)), attributes["clone_url"]
            self._clone_url = attributes["clone_url"]
        if "created_at" in attributes:  # pragma no branch
            assert attributes["created_at"] is None or isinstance(attributes["created_at"], (str, unicode)), attributes["created_at"]
            self._created_at = self._parseDatetime(attributes["created_at"])
        if "description" in attributes:  # pragma no branch
            assert attributes["description"] is None or isinstance(attributes["description"], (str, unicode)), attributes["description"]
            self._description = attributes["description"]
        if "fork" in attributes:  # pragma no branch
            assert attributes["fork"] is None or isinstance(attributes["fork"], bool), attributes["fork"]
            self._fork = attributes["fork"]
        if "forks" in attributes:  # pragma no branch
            assert attributes["forks"] is None or isinstance(attributes["forks"], (int, long)), attributes["forks"]
            self._forks = attributes["forks"]
        if "full_name" in attributes:  # pragma no branch
            assert attributes["full_name"] is None or isinstance(attributes["full_name"], (str, unicode)), attributes["full_name"]
            self._full_name = attributes["full_name"]
        if "git_url" in attributes:  # pragma no branch
            assert attributes["git_url"] is None or isinstance(attributes["git_url"], (str, unicode)), attributes["git_url"]
            self._git_url = attributes["git_url"]
        if "has_downloads" in attributes:  # pragma no branch
            assert attributes["has_downloads"] is None or isinstance(attributes["has_downloads"], bool), attributes["has_downloads"]
            self._has_downloads = attributes["has_downloads"]
        if "has_issues" in attributes:  # pragma no branch
            assert attributes["has_issues"] is None or isinstance(attributes["has_issues"], bool), attributes["has_issues"]
            self._has_issues = attributes["has_issues"]
        if "has_wiki" in attributes:  # pragma no branch
            assert attributes["has_wiki"] is None or isinstance(attributes["has_wiki"], bool), attributes["has_wiki"]
            self._has_wiki = attributes["has_wiki"]
        if "homepage" in attributes:  # pragma no branch
            assert attributes["homepage"] is None or isinstance(attributes["homepage"], (str, unicode)), attributes["homepage"]
            self._homepage = attributes["homepage"]
        if "html_url" in attributes:  # pragma no branch
            assert attributes["html_url"] is None or isinstance(attributes["html_url"], (str, unicode)), attributes["html_url"]
            self._html_url = attributes["html_url"]
        if "id" in attributes:  # pragma no branch
            assert attributes["id"] is None or isinstance(attributes["id"], (int, long)), attributes["id"]
            self._id = attributes["id"]
        if "language" in attributes:  # pragma no branch
            assert attributes["language"] is None or isinstance(attributes["language"], (str, unicode)), attributes["language"]
            self._language = attributes["language"]
        if "master_branch" in attributes:  # pragma no branch
            assert attributes["master_branch"] is None or isinstance(attributes["master_branch"], (str, unicode)), attributes["master_branch"]
            self._master_branch = attributes["master_branch"]
        if "name" in attributes:  # pragma no branch
            assert attributes["name"] is None or isinstance(attributes["name"], (str, unicode)), attributes["name"]
            self._name = attributes["name"]
        if "open_issues" in attributes:  # pragma no branch
            assert attributes["open_issues"] is None or isinstance(attributes["open_issues"], (int, long)), attributes["open_issues"]
            self._open_issues = attributes["open_issues"]
        if "organization" in attributes:  # pragma no branch
            assert attributes["organization"] is None or isinstance(attributes["organization"], dict), attributes["organization"]
            self._organization = None if attributes["organization"] is None else github.Organization.Organization(self._requester, attributes["organization"], completed=False)
        if "owner" in attributes:  # pragma no branch
            assert attributes["owner"] is None or isinstance(attributes["owner"], dict), attributes["owner"]
            self._owner = None if attributes["owner"] is None else github.NamedUser.NamedUser(self._requester, attributes["owner"], completed=False)
        if "parent" in attributes:  # pragma no branch
            assert attributes["parent"] is None or isinstance(attributes["parent"], dict), attributes["parent"]
            self._parent = None if attributes["parent"] is None else Repository(self._requester, attributes["parent"], completed=False)
        if "permissions" in attributes:  # pragma no branch
            assert attributes["permissions"] is None or isinstance(attributes["permissions"], dict), attributes["permissions"]
            self._permissions = None if attributes["permissions"] is None else github.Permissions.Permissions(self._requester, attributes["permissions"], completed=False)
        if "private" in attributes:  # pragma no branch
            assert attributes["private"] is None or isinstance(attributes["private"], bool), attributes["private"]
            self._private = attributes["private"]
        if "pushed_at" in attributes:  # pragma no branch
            assert attributes["pushed_at"] is None or isinstance(attributes["pushed_at"], (str, unicode)), attributes["pushed_at"]
            self._pushed_at = self._parseDatetime(attributes["pushed_at"])
        if "size" in attributes:  # pragma no branch
            assert attributes["size"] is None or isinstance(attributes["size"], (int, long)), attributes["size"]
            self._size = attributes["size"]
        if "source" in attributes:  # pragma no branch
            assert attributes["source"] is None or isinstance(attributes["source"], dict), attributes["source"]
            self._source = None if attributes["source"] is None else Repository(self._requester, attributes["source"], completed=False)
        if "ssh_url" in attributes:  # pragma no branch
            assert attributes["ssh_url"] is None or isinstance(attributes["ssh_url"], (str, unicode)), attributes["ssh_url"]
            self._ssh_url = attributes["ssh_url"]
        if "svn_url" in attributes:  # pragma no branch
            assert attributes["svn_url"] is None or isinstance(attributes["svn_url"], (str, unicode)), attributes["svn_url"]
            self._svn_url = attributes["svn_url"]
        if "updated_at" in attributes:  # pragma no branch
            assert attributes["updated_at"] is None or isinstance(attributes["updated_at"], (str, unicode)), attributes["updated_at"]
            self._updated_at = self._parseDatetime(attributes["updated_at"])
        if "url" in attributes:  # pragma no branch
            assert attributes["url"] is None or isinstance(attributes["url"], (str, unicode)), attributes["url"]
            self._url = attributes["url"]
        if "watchers" in attributes:  # pragma no branch
            assert attributes["watchers"] is None or isinstance(attributes["watchers"], (int, long)), attributes["watchers"]
            self._watchers = attributes["watchers"]<|MERGE_RESOLUTION|>--- conflicted
+++ resolved
@@ -653,15 +653,11 @@
         return github.PullRequest.PullRequest(self._requester, data, completed=True)
 
     def delete(self):
-<<<<<<< HEAD
         """
         :calls: `DELETE /repos/:user/:repo <http://developer.github.com/v3/todo>`_
         :rtype: None
         """
-        headers, data = self._requester.requestAndCheck(
-=======
-        headers, data = self._requester.requestJsonAndCheck(
->>>>>>> 04adab12
+        headers, data = self._requester.requestJsonAndCheck(
             "DELETE",
             self.url,
             None,
@@ -849,18 +845,19 @@
         )
 
     def get_contents(self, path, ref=github.GithubObject.NotSet):
-<<<<<<< HEAD
-        """
-        :calls: `GET /repos/:user/:repo/contents/:path <http://developer.github.com/v3/todo>`_
+        """
         :param path: string
         :param ref: string
         :rtype: :class:`github.ContentFile.ContentFile`
         """
-=======
         return self.get_file_contents(path, ref)
 
     def get_file_contents(self, path, ref=github.GithubObject.NotSet):
->>>>>>> 04adab12
+        """
+        :param path: string
+        :param ref: string
+        :rtype: :class:`github.ContentFile.ContentFile`
+        """
         assert isinstance(path, (str, unicode)), path
         assert ref is github.GithubObject.NotSet or isinstance(ref, (str, unicode)), ref
         url_parameters = dict()
@@ -875,6 +872,11 @@
         return github.ContentFile.ContentFile(self._requester, data, completed=True)
 
     def get_dir_contents(self, path, ref=github.GithubObject.NotSet):
+        """
+        :param path: string
+        :param ref: string
+        :rtype: list of :class:`github.ContentFile.ContentFile`
+        """
         assert isinstance(path, (str, unicode)), path
         assert ref is github.GithubObject.NotSet or isinstance(ref, (str, unicode)), ref
         url_parameters = dict()
@@ -1249,15 +1251,11 @@
         )
 
     def get_languages(self):
-<<<<<<< HEAD
         """
         :calls: `GET /repos/:user/:repo/languages <http://developer.github.com/v3/todo>`_
         :rtype: dict of string to integer
         """
-        headers, data = self._requester.requestAndCheck(
-=======
-        headers, data = self._requester.requestJsonAndCheck(
->>>>>>> 04adab12
+        headers, data = self._requester.requestJsonAndCheck(
             "GET",
             self.url + "/languages",
             None,
@@ -1555,9 +1553,23 @@
         )
 
     def subscribe_to_hub(self, event, callback, secret=github.GithubObject.NotSet):
+        """
+        :calls: `POST /hub <http://developer.github.com/v3/todo>`_
+        :param event: string
+        :param callback: string
+        :param secret: string
+        :rtype: None
+        """
         return self._hub("subscribe", event, callback, secret)
 
     def unsubscribe_from_hub(self, event, callback):
+        """
+        :calls: `POST /hub <http://developer.github.com/v3/todo>`_
+        :param event: string
+        :param callback: string
+        :param secret: string
+        :rtype: None
+        """
         return self._hub("unsubscribe", event, callback, github.GithubObject.NotSet)
 
     def _hub(self, mode, event, callback, secret):
