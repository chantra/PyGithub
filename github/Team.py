--- conflicted
+++ resolved
@@ -102,15 +102,11 @@
         )
 
     def delete(self):
-<<<<<<< HEAD
         """
         :calls: `DELETE /teams/:id <http://developer.github.com/v3/todo>`_
         :rtype: None
         """
-        headers, data = self._requester.requestAndCheck(
-=======
-        headers, data = self._requester.requestJsonAndCheck(
->>>>>>> 04adab12
+        headers, data = self._requester.requestJsonAndCheck(
             "DELETE",
             self.url,
             None,
